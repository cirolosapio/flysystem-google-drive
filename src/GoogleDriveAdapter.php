<?php
namespace Hypweb\Flysystem\GoogleDrive;

use Google_Service_Drive;
use Google_Service_Drive_DriveFile;
use Google_Service_Drive_FileList;
use Google_Service_Drive_Permission;
use Google_Http_MediaFileUpload;
use League\Flysystem\Adapter\AbstractAdapter;
use League\Flysystem\AdapterInterface;
use League\Flysystem\Config;
use League\Flysystem\Util;

class GoogleDriveAdapter extends AbstractAdapter
{

    /**
     * Fetch fields setting for list
     *
     * @var string
     */
    const FETCHFIELDS_LIST = 'files(id,mimeType,modifiedTime,name,parents,permissions,size,webContentLink),nextPageToken';

    /**
     * Fetch fields setting for get
     *
     * @var string
     */
    const FETCHFIELDS_GET = 'id,name,mimeType,modifiedTime,parents,permissions,size,webContentLink';

    /**
     * MIME tyoe of directory
     *
     * @var string
     */
    const DIRMIME = 'application/vnd.google-apps.folder';

    /**
     * Google_Service_Drive instance
     *
     * @var Google_Service_Drive
     */
    protected $service;

    /**
     * Default options
     *
     * @var array
     */
    protected static $defaultOptions = [
        'spaces' => 'drive',
        'useHasDir' => false,
        'publishPermission' => [
            'type' => 'anyone',
            'role' => 'reader',
            'withLink' => true
        ],
        'appsExportMap' => [
            'application/vnd.google-apps.document' => 'application/vnd.openxmlformats-officedocument.wordprocessingml.document',
            'application/vnd.google-apps.spreadsheet' => 'application/vnd.openxmlformats-officedocument.spreadsheetml.sheet',
            'application/vnd.google-apps.drawing' => 'application/pdf',
            'application/vnd.google-apps.presentation' => 'application/vnd.openxmlformats-officedocument.presentationml.presentation',
            'application/vnd.google-apps.script' => 'application/vnd.google-apps.script+json',
            'default' => 'application/pdf'
        ]
    ];

    /**
     * A comma-separated list of spaces to query
     * Supported values are 'drive', 'appDataFolder' and 'photos'
     *
     * @var string
     */
    protected $spaces;

    /**
     * Permission array as published item
     *
     * @var array
     */
    protected $publishPermission;

    /**
     * Cache of file objects
     *
     * @var array
     */
    private $cacheFileObjects = [];

    /**
     * Cache of hasDir
     *
     * @var array
     */
    private $cacheHasDirs = [];

    /**
     * Use hasDir function
     *
     * @var bool
     */
    private $useHasDir = false;

    /**
     * Options array
     *
     * @var array
     */
    private $options = [];

    public function __construct(Google_Service_Drive $service, $root = null, $options = [])
    {
        if (! $root) {
            $root = 'root';
        }
        $this->service = $service;
        $this->setPathPrefix($root);
        $this->root = $root;
        
        $this->options = array_replace_recursive(static::$defaultOptions, $options);
        
        $this->spaces = $this->options['spaces'];
        $this->useHasDir = $this->options['useHasDir'];
        $this->publishPermission = $this->options['publishPermission'];
    }

    /**
     * Write a new file.
     *
     * @param string $path            
     * @param string $contents            
     * @param Config $config
     *            Config object
     *            
     * @return array|false false on failure file meta data on success
     */
    public function write($path, $contents, Config $config)
    {
        return $this->upload($path, $contents, $config);
    }

    /**
     * Write a new file using a stream.
     *
     * @param string $path            
     * @param resource $resource            
     * @param Config $config
     *            Config object
     *            
     * @return array|false false on failure file meta data on success
     */
    public function writeStream($path, $resource, Config $config)
    {
        return $this->write($path, $resource, $config);
    }

    /**
     * Update a file.
     *
     * @param string $path            
     * @param string $contents            
     * @param Config $config
     *            Config object
     *            
     * @return array|false false on failure file meta data on success
     */
    public function update($path, $contents, Config $config)
    {
        return $this->write($path, $contents, $config);
    }

    /**
     * Update a file using a stream.
     *
     * @param string $path            
     * @param resource $resource            
     * @param Config $config
     *            Config object
     *            
     * @return array|false false on failure file meta data on success
     */
    public function updateStream($path, $resource, Config $config)
    {
        return $this->write($path, $resource, $config);
    }

    /**
     * Rename a file.
     *
     * @param string $path            
     * @param string $newpath            
     *
     * @return bool
     */
    public function rename($path, $newpath)
    {
        list ($oldParent, $fileId) = $this->splitPath($path);
        list ($newParent, $newName) = $this->splitPath($newpath);
        
        $file = new Google_Service_Drive_DriveFile();
        $file->setName($newName);
        $opts = [
            'fields' => self::FETCHFIELDS_GET
        ];
        if ($newParent !== $oldParent) {
            $opts['addParents'] = $newParent;
            $opts['removeParents'] = $oldParent;
        }
        
        $updatedFile = $this->service->files->update($fileId, $file, $opts);
        
        if ($updatedFile) {
            $this->cacheFileObjects[$updatedFile->getId()] = $updatedFile;
            $this->cacheFileObjects[$newName] = $updatedFile;
            return true;
        }
        
        return false;
    }

    /**
     * Copy a file.
     *
     * @param string $path            
     * @param string $newpath            
     *
     * @return bool
     */
    public function copy($path, $newpath)
    {
        list (, $srcId) = $this->splitPath($path);
        
        list ($newParentId, $fileName) = $this->splitPath($newpath);
        
        $file = new Google_Service_Drive_DriveFile();
        $file->setName($fileName);
        $file->setParents([
            $newParentId
        ]);
        
        $newFile = $this->service->files->copy($srcId, $file, [
            'fields' => self::FETCHFIELDS_GET
        ]);
        
        if ($newFile instanceof Google_Service_Drive_DriveFile) {
            $this->cacheFileObjects[$newFile->getId()] = $newFile;
            $this->cacheFileObjects[$fileName] = $newFile;
            list ($newDir) = $this->splitPath($newpath);
            $newpath = (($newDir === $this->root) ? '' : ($newDir . '/')) . $newFile->getId();
            if ($this->getRawVisibility($path) === AdapterInterface::VISIBILITY_PUBLIC) {
                $this->publish($newpath);
            } else {
                $this->unPublish($newpath);
            }
            return true;
        }
        
        return false;
    }

    /**
     * Delete a file.
     *
     * @param string $path            
     *
     * @return bool
     */
    public function delete($path)
    {
        list ($parentId, $id) = $this->splitPath($path);
        $file = $this->service->files->get($id, [
            'fields' => 'parents'
        ]);
        if ($parents = $file->getParents()) {
            $file = new Google_Service_Drive_DriveFile();
            $opts = [];
            if (count($parents) > 1) {
                $opts['removeParents'] = $parentId;
            } else {
                $file->setTrashed(true);
            }
            if ($this->service->files->update($id, $file, $opts)) {
                unset($this->cacheFileObjects[$id], $this->cacheHasDirs[$id]);
                return true;
            }
        }
        return false;
    }

    /**
     * Delete a directory.
     *
     * @param string $dirname            
     *
     * @return bool
     */
    public function deleteDir($dirname)
    {
        return $this->delete($dirname);
    }

    /**
     * Create a directory.
     *
     * @param string $dirname
     *            directory name
     * @param Config $config            
     *
     * @return array|false
     */
    public function createDir($dirname, Config $config)
    {
        list ($pdirId, $name) = $this->splitPath($dirname);
        
        $folder = $this->createDirectory($name, $pdirId);
        if ($folder) {
            $itemId = $folder->getId();
            $this->cacheFileObjects[$name] = $folder; // for confirmation by getMetaData() oe has() while in this connection
            $this->cacheFileObjects[$itemId] = $folder;
            $this->cacheHasDirs[$itemId] = false;
            $result = [
                'path' => $dirname . '/' . $itemId,
                'filename' => $name
            ];
            return $result;
        }
        
        return false;
    }

    /**
     * Check whether a file exists.
     *
     * @param string $path            
     *
     * @return array|bool|null
     */
    public function has($path)
    {
        return ($this->getFileObject($path) instanceof Google_Service_Drive_DriveFile);
    }

    /**
     * Read a file.
     *
     * @param string $path            
     *
     * @return array|false
     */
    public function read($path)
    {
        list (, $fileId) = $this->splitPath($path);
        if ($response = $this->service->files->get($fileId, [
            'alt' => 'media'
        ])) {
            return [
                'contents' => (string) $response->getBody()
            ];
        }
        
        return false;
    }

    /**
     * Read a file as a stream.
     *
     * @param string $path            
     *
     * @return array|false
     */
    public function readStream($path, $redirect = [])
    {
        if (! $redirect) {
            $redirect = [
                'cnt' => 0,
                'url' => '',
                'token' => '',
                'cookies' => []
            ];
            if ($file = $this->getFileObject($path)) {
                $dlurl = $this->getDownloadUrl($file);
                $client = $this->service->getClient();
                $token = $client->getAccessToken();
                $access_token = '';
                if (is_array($token)) {
                    $access_token = $token['access_token'];
                } else {
                    if ($token = @json_decode($client->getAccessToken())) {
                        $access_token = $token->access_token;
                    }
                }
                $redirect = [
                    'cnt' => 0,
                    'url' => '',
                    'token' => $access_token,
                    'cookies' => []
                ];
            }
        } else {
            if ($redirect['cnt'] > 5) {
                return false;
            }
            $dlurl = $redirect['url'];
            $redirect['url'] = '';
            $access_token = $redirect['token'];
        }
        
        if ($dlurl) {
            $url = parse_url($dlurl);
            $cookies = [];
            if ($redirect['cookies']) {
                foreach ($redirect['cookies'] as $d => $c) {
                    if (strpos($url['host'], $d) !== false) {
                        $cookies[] = $c;
                    }
                }
            }
            if ($access_token) {
                $query = isset($url['query']) ? '?' . $url['query'] : '';
                $stream = stream_socket_client('ssl://' . $url['host'] . ':443');
                stream_set_timeout($stream, 300);
                fputs($stream, "GET {$url['path']}{$query} HTTP/1.1\r\n");
                fputs($stream, "Host: {$url['host']}\r\n");
                fputs($stream, "Authorization: Bearer {$access_token}\r\n");
                fputs($stream, "Connection: Close\r\n");
                if ($cookies) {
                    fputs($stream, "Cookie: " . join('; ', $cookies) . "\r\n");
                }
                fputs($stream, "\r\n");
                while (($res = trim(fgets($stream))) !== '') {
                    // find redirect
                    if (preg_match('/^Location: (.+)$/', $res, $m)) {
                        $redirect['url'] = $m[1];
                    }
                    // fetch cookie
                    if (strpos($res, 'Set-Cookie:') === 0) {
                        $domain = $url['host'];
                        if (preg_match('/^Set-Cookie:(.+)(?:domain=\s*([^ ;]+))?/i', $res, $c1)) {
                            if (! empty($c1[2])) {
                                $domain = trim($c1[2]);
                            }
                            if (preg_match('/([^ ]+=[^;]+)/', $c1[1], $c2)) {
                                $redirect['cookies'][$domain] = $c2[1];
                            }
                        }
                    }
                }
                if ($redirect['url']) {
                    $redirect['cnt'] ++;
                    fclose($stream);
                    return $this->readStream($path, $redirect);
                }
                return compact('stream');
            }
        }
        
        return false;
    }

    /**
     * List contents of a directory.
     *
     * @param string $dirname            
     * @param bool $recursive            
     *
     * @return array
     */
    public function listContents($dirname = '', $recursive = false)
    {
        return array_values($this->getItems($dirname, $recursive));
    }

    /**
     * Get all the meta data of a file or directory.
     *
     * @param string $path            
     *
     * @return array|false
     */
    public function getMetadata($path)
    {
        if ($obj = $this->getFileObject($path)) {
            if ($obj instanceof Google_Service_Drive_DriveFile) {
                return $this->normaliseObject($obj, Util::dirname($path));
            }
        }
        return false;
    }

    /**
     * Get all the meta data of a file or directory.
     *
     * @param string $path            
     *
     * @return array|false
     */
    public function getSize($path)
    {
        $meta = $this->getMetadata($path);
        return ($meta && isset($meta['size'])) ? $meta : false;
    }

    /**
     * Get the mimetype of a file.
     *
     * @param string $path            
     *
     * @return array|false
     */
    public function getMimetype($path)
    {
        $meta = $this->getMetadata($path);
        return ($meta && isset($meta['mimetype'])) ? $meta : false;
    }

    /**
     * Get the timestamp of a file.
     *
     * @param string $path            
     *
     * @return array|false
     */
    public function getTimestamp($path)
    {
        $meta = $this->getMetadata($path);
        return ($meta && isset($meta['timestamp'])) ? $meta : false;
    }

    /**
     * Set the visibility for a file.
     *
     * @param string $path            
     * @param string $visibility            
     *
     * @return array|false file meta data
     */
    public function setVisibility($path, $visibility)
    {
        $result = ($visibility === AdapterInterface::VISIBILITY_PUBLIC) ? $this->publish($path) : $this->unPublish($path);
        
        if ($result) {
            return compact('path', 'visibility');
        }
        
        return false;
    }

    /**
     * Get the visibility of a file.
     *
     * @param string $path            
     *
     * @return array|false
     */
    public function getVisibility($path)
    {
        return [
            'visibility' => $this->getRawVisibility($path)
        ];
    }
    
    // /////////////////- ORIGINAL METHODS -///////////////////
    
    /**
     * Get contents parmanent URL
     *
     * @param string $path
     *            itemId path
     *            
     * @return string|false
     */
    public function getUrl($path)
    {
        if ($this->publish($path)) {
            $url = $this->getFileObject($path)->getWebContentLink();
            return str_replace('export=download', 'export=media', $url);
        }
        return false;
    }

    /**
     * Has child directory
     *
     * @param string $path
     *            itemId path
     *            
     * @return array
     */
    public function hasDir($path)
    {
        $meta = $this->getMetadata($path);
        return ($meta && isset($meta['hasdir'])) ? $meta : [
            'hasdir' => true
        ];
    }

    /**
     * Do cache cacheHasDirs with batch request
     *
     * @param array $targets
     *            [[path => id],...]
     *            
     * @return void
     */
    protected function setHasDir($targets, $object)
    {
        $service = $this->service;
        $client = $service->getClient();
        $gFiles = $service->files;
        $opts = [
            'pageSize' => 1
        ];
        $paths = [];
        $client->setUseBatch(true);
        $batch = $service->createBatch();
        $i = 0;
        foreach ($targets as $id) {
            $opts['q'] = sprintf('trashed = false and "%s" in parents and mimeType = "%s"', $id, self::DIRMIME);
            $request = $gFiles->listFiles($opts);
            $key = ++ $i;
            $batch->add($request, (string) $key);
            $paths['response-' . $key] = $id;
        }
        $results = $batch->execute();
        foreach ($results as $key => $result) {
            if ($result instanceof Google_Service_Drive_FileList) {
                $object[$paths[$key]]['hasdir'] = $this->cacheHasDirs[$paths[$key]] = (bool) $result->getFiles();
            }
        }
        $client->setUseBatch(false);
        return $object;
    }

    /**
     * Get the object permissions presented as a visibility.
     *
     * @param string $path
     *            itemId path
     *            
     * @return string
     */
    protected function getRawVisibility($path)
    {
        $file = $this->getFileObject($path);
        $permissions = $file->getPermissions();
        $visibility = AdapterInterface::VISIBILITY_PRIVATE;
        foreach ($permissions as $permission) {
            if ($permission->type === $this->publishPermission['type'] && $permission->role === $this->publishPermission['role']) {
                $visibility = AdapterInterface::VISIBILITY_PUBLIC;
                break;
            }
        }
        return $visibility;
    }

    /**
     * Publish specified path item
     *
     * @param string $path
     *            itemId path
     *            
     * @return bool
     */
    protected function publish($path)
    {
        if (($file = $this->getFileObject($path))) {
            if ($this->getRawVisibility($path) === AdapterInterface::VISIBILITY_PUBLIC) {
                return true;
            }
            try {
                $permission = new Google_Service_Drive_Permission($this->publishPermission);
                if ($this->service->permissions->create($file->getId(), $permission)) {
                    return true;
                }
            } catch (Exception $e) {
                return false;
            }
        }
        
        return false;
    }

    /**
     * Un-publish specified path item
     *
     * @param string $path
     *            itemId path
     *            
     * @return bool
     */
    protected function unPublish($path)
    {
        if (($file = $this->getFileObject($path))) {
            $permissions = $file->getPermissions();
            try {
                foreach ($permissions as $permission) {
                    if ($permission->type === 'anyone' && $permission->role === 'reader') {
                        $this->service->permissions->delete($file->getId(), $permission->getId());
                    }
                }
                return true;
            } catch (Exception $e) {
                return false;
            }
        }
        
        return false;
    }

    /**
     * Path splits to dirId, fileId or newName
     *
     * @param string $path            
     *
     * @return array [ $dirId , $fileId|newName ]
     */
    protected function splitPath($path, $getParentId = true)
    {
        if ($path === '' || $path === '/') {
            $fileName = $this->root;
            $dirName = '';
        } else {
            $paths = explode('/', $path);
            $fileName = array_pop($paths);
            if ($getParentId) {
                $dirName = $paths ? array_pop($paths) : '';
            } else {
                $dirName = join('/', $paths);
            }
            if ($dirName === '') {
                $dirName = $this->root;
            }
        }
        return [
            $dirName,
            $fileName
        ];
    }

    /**
     * Get normalised files array from Google_Service_Drive_DriveFile
     *
     * @param Google_Service_Drive_DriveFile $object            
     * @param String $dirname
     *            Parent directory itemId path
     *            
     * @return array Normalised files array
     */
    protected function normaliseObject(Google_Service_Drive_DriveFile $object, $dirname)
    {
        $id = $object->getId();
        $result = [];
        $result['type'] = $object->mimeType === self::DIRMIME ? 'dir' : 'file';
        $result['path'] = ($dirname ? ($dirname . '/') : '') . $id;
        $result['filename'] = $object->getName();
        $result['timestamp'] = strtotime($object->getModifiedTime());
        if ($result['type'] === 'file') {
            $result['mimetype'] = $object->mimeType;
            $result['size'] = (int) $object->getSize();
        }
        if ($result['type'] === 'dir') {
            $result['size'] = 0;
            if ($this->useHasDir) {
                $result['hasdir'] = isset($this->cacheHasDirs[$id]) ? $this->cacheHasDirs[$id] : false;
            }
        }
        return $result;
    }

    /**
     * Get items array of target dirctory
     *
     * @param string $dirname
     *            itemId path
     * @param bool $recursive            
     * @param number $maxResults            
     * @param string $query            
     *
     * @return array Items array
     */
    protected function getItems($dirname, $recursive = false, $maxResults = 0, $query = '')
    {
        list (, $itemId) = $this->splitPath($dirname);
        
        $maxResults = min($maxResults, 1000);
        $results = [];
        $parameters = [
            'pageSize' => $maxResults ?  : 1000,
            'fields' => self::FETCHFIELDS_LIST,
            'spaces' => $this->spaces,
            'q' => sprintf('trashed = false and "%s" in parents', $itemId)
        ];
        if ($query) {
            $parameters['q'] .= ' and (' . $query . ')';
            ;
        }
        $pageToken = NULL;
        $gFiles = $this->service->files;
        $this->cacheHasDirs[$itemId] = false;
        $setHasDir = [];
        
        do {
            try {
                if ($pageToken) {
                    $parameters['pageToken'] = $pageToken;
                }
                $fileObjs = $gFiles->listFiles($parameters);
                if ($fileObjs instanceof Google_Service_Drive_FileList) {
                    foreach ($fileObjs as $obj) {
                        $id = $obj->getId();
                        $this->cacheFileObjects[$id] = $obj;
                        $result = $this->normaliseObject($obj, $dirname);
                        $results[$id] = $result;
                        if ($result['type'] === 'dir') {
                            if ($this->useHasDir) {
                                $setHasDir[$id] = $id;
                            }
                            if ($this->cacheHasDirs[$itemId] === false) {
                                $this->cacheHasDirs[$itemId] = true;
                                unset($setHasDir[$itemId]);
                            }
                            if ($recursive) {
                                $results = array_merge($results, $this->getItems($id, true, $maxResults, $query));
                            }
                        }
                    }
                    $pageToken = $fileObjs->getNextPageToken();
                } else {
                    $pageToken = NULL;
                }
            } catch (Exception $e) {
                $pageToken = NULL;
            }
        } while ($pageToken && $maxResults === 0);
        
        if ($setHasDir) {
            $results = $this->setHasDir($setHasDir, $results);
        }
        return array_values($results);
    }

    /**
     * Get file oblect Google_Service_Drive_DriveFile
     *
     * @param string $path
     *            itemId path
     *            
     * @return Google_Service_Drive_DriveFile|null
     */
    protected function getFileObject($path, $useCache = true)
    {
        list (, $itemId) = $this->splitPath($path);
        if ($useCache && isset($this->cacheFileObjects[$itemId])) {
            return $this->cacheFileObjects[$itemId];
        }
        
        $service = $this->service;
        $client = $service->getClient();
        
        $client->setUseBatch(true);
        $batch = $service->createBatch();
        
        $opts = [
            'fields' => self::FETCHFIELDS_GET
        ];
        
        $batch->add($this->service->files->get($itemId, $opts), 'obj');
        if ($this->useHasDir) {
            $batch->add($service->files->listFiles([
                'pageSize' => 1,
                'q' => sprintf('trashed = false and "%s" in parents and mimeType = "%s"', $itemId, self::DIRMIME)
            ]), 'hasdir');
        }
        $results = array_values($batch->execute());
        
        list ($fileObj, $hasdir) = array_pad($results, 2, null);
        $client->setUseBatch(false);
        
        if ($fileObj instanceof Google_Service_Drive_DriveFile) {
            if ($hasdir && $fileObj->mimeType === self::DIRMIME) {
<<<<<<< HEAD
                if ($hasdir instanceof Google_Service_Drive_ChildList) {
                    $this->cacheHasDirs[$fileObj->getId()] = (bool) $hasdir->getItems();
=======
                if ($hasdir instanceof Google_Service_Drive_FileList) {
                    $this->cacheHasDirs[$fileObj->getId()] = (bool) $hasdir->getFiles();
>>>>>>> 39fb6453
                }
            }
        } else {
            $fileObj = NULL;
        }
        $this->cacheFileObjects[$itemId] = $fileObj;
        
        return $fileObj;
    }

    /**
     * Get download url
     *
     * @param Google_Service_Drive_DriveFile $file            
     *
     * @return string|false
     */
    protected function getDownloadUrl($file)
    {
        if (strpos($file->mimeType, 'application/vnd.google-apps') !== 0) {
            return 'https://www.googleapis.com/drive/v3/files/' . $file->getId() . '?alt=media';
        } else {
            $mimeMap = $this->options['appsExportMap'];
            if (isset($mimeMap[$file->getMimeType()])) {
                $mime = $mimeMap[$file->getMimeType()];
            } else {
                $mime = $mimeMap['default'];
            }
            $mime = rawurlencode($mime);
            
            return 'https://www.googleapis.com/drive/v3/files/' . $file->getId() . '/export?mimeType=' . $mime;
        }
        
        return false;
    }

    /**
     * Create dirctory
     *
     * @param string $name            
     * @param string $parentId            
     *
     * @return Google_Service_Drive_DriveFile|NULL
     */
    protected function createDirectory($name, $parentId)
    {
        $file = new Google_Service_Drive_DriveFile();
        $file->setName($name);
        $file->setParents([
            $parentId
        ]);
        $file->setMimeType(self::DIRMIME);
        
        return $this->service->files->create($file);
    }

    /**
     * Upload|Update item
     *
     * @param string $path            
     * @param string|resource $contents            
     * @param Config $config            
     *
     * @return array|false item info array
     */
    protected function upload($path, $contents, Config $config)
    {
        list ($parentId, $fileName) = $this->splitPath($path);
        $mode = 'update';
        $mime = $config->get('mimetype');
        
        $srcFile = $this->getFileObject($path);
        $file = new Google_Service_Drive_DriveFile();
        if (! $srcFile) {
            $mode = 'insert';
            $file->setName($fileName);
            $file->setParents([
                $parentId
            ]);
        }
        
        $isResource = false;
        if (is_resource($contents)) {
            $fstat = @fstat($contents);
            if (! empty($fstat['size'])) {
                $isResource = true;
            }
            if (! $isResource) {
                $contents = stream_get_contents($contents);
            }
        }
        
        if (! $mime) {
            $mime = Util::guessMimeType($fileName, $isResource ? '' : $contents);
        }
        $file->setMimeType($mime);
        
        if ($isResource) {
            $chunkSizeBytes = 1 * 1024 * 1024;
            $client = $this->service->getClient();
            // Call the API with the media upload, defer so it doesn't immediately return.
            $client->setDefer(true);
            if ($mode === 'insert') {
                $request = $this->service->files->create($file, [
                    'fields' => self::FETCHFIELDS_GET
                ]);
            } else {
                $request = $this->service->files->update($srcFile->getId(), $file, [
                    'fields' => self::FETCHFIELDS_GET
                ]);
            }
            
            // Create a media file upload to represent our upload process.
            $media = new Google_Http_MediaFileUpload($client, $request, $mime, null, true, $chunkSizeBytes);
            $media->setFileSize($fstat['size']);
            // Upload the various chunks. $status will be false until the process is
            // complete.
            $status = false;
            $handle = $contents;
            while (! $status && ! feof($handle)) {
                // read until you get $chunkSizeBytes from TESTFILE
                // fread will never return more than 8192 bytes if the stream is read buffered and it does not represent a plain file
                // An example of a read buffered file is when reading from a URL
                $chunk = $this->readFileChunk($handle, $chunkSizeBytes);
                $status = $media->nextChunk($chunk);
            }
            // The final value of $status will be the data from the API for the object
            // that has been uploaded.
            if ($status != false) {
                $obj = $status;
            }
        } else {
            $params = [
                'data' => $contents,
                'uploadType' => 'media',
                'fields' => self::FETCHFIELDS_GET
            ];
            if ($mode === 'insert') {
                $obj = $this->service->files->create($file, $params);
            } else {
                $obj = $this->service->files->update($srcFile->getId(), $file, $params);
            }
        }
        
        if ($obj instanceof Google_Service_Drive_DriveFile) {
            $this->cacheFileObjects[$obj->getId()] = $obj;
            if ($mode === 'insert') {
                $this->cacheFileObjects[$fileName] = $obj;
            }
            $result = $this->normaliseObject($obj, Util::dirname($path));
            
            if ($visibility = $config->get('visibility')) {
                if ($this->setVisibility($path, $visibility)) {
                    $result['visibility'] = $visibility;
                }
            }
            
            return $result;
        }
        
        return false;
    }

    /**
     * Read file chunk
     *
     * @param resource $handle            
     * @param int $chunkSize            
     *
     * @return string
     */
    protected function readFileChunk($handle, $chunkSize)
    {
        $byteCount = 0;
        $giantChunk = '';
        while (! feof($handle)) {
            // fread will never return more than 8192 bytes if the stream is read buffered and it does not represent a plain file
            $chunk = fread($handle, 8192);
            $byteCount += strlen($chunk);
            $giantChunk .= $chunk;
            if ($byteCount >= $chunkSize) {
                return $giantChunk;
            }
        }
        return $giantChunk;
    }
}<|MERGE_RESOLUTION|>--- conflicted
+++ resolved
@@ -878,13 +878,8 @@
         
         if ($fileObj instanceof Google_Service_Drive_DriveFile) {
             if ($hasdir && $fileObj->mimeType === self::DIRMIME) {
-<<<<<<< HEAD
-                if ($hasdir instanceof Google_Service_Drive_ChildList) {
-                    $this->cacheHasDirs[$fileObj->getId()] = (bool) $hasdir->getItems();
-=======
                 if ($hasdir instanceof Google_Service_Drive_FileList) {
                     $this->cacheHasDirs[$fileObj->getId()] = (bool) $hasdir->getFiles();
->>>>>>> 39fb6453
                 }
             }
         } else {
